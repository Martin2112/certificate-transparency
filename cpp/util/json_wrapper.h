--- conflicted
+++ resolved
@@ -111,7 +111,6 @@
 
  protected:
   JsonObject(const JsonObject& from, const char* field, json_type type) {
-<<<<<<< HEAD
     InitFromChild(from, field, type);
   }
 
@@ -121,10 +120,7 @@
   void InitFromChild(const JsonObject& from, const char* field,
                      json_type type) {
     obj_ = json_object_object_get(from.obj_, field);
-    if (obj_ != NULL) {
-=======
     if (json_object_object_get_ex(from.obj_, field, &obj_)) {
->>>>>>> 1a35925a
       if (!json_object_is_type(obj_, type)) {
         LOG(ERROR) << "Don't understand " << field
                    << " field: " << from.ToJson();
